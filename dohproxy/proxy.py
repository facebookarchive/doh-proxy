#!/usr/bin/env python3
#
# Copyright (c) 2018-present, Facebook, Inc.
# All rights reserved.
#
# This source code is licensed under the BSD-style license found in the
# LICENSE file in the root directory of this source tree.
#
import asyncio
import collections
import dns.message
import dns.rcode
import io
<<<<<<< HEAD
import time

=======
>>>>>>> a538cc75

from dohproxy import constants, utils
from dohproxy.server_protocol import (
    DNSClientProtocol,
    DOHDNSException,
    DOHParamsException,
)


from typing import List, Tuple

from h2.config import H2Configuration
from h2.connection import H2Connection
from h2.events import (
    ConnectionTerminated, DataReceived, RequestReceived, StreamEnded
)
from h2.errors import ErrorCodes
from h2.exceptions import ProtocolError


RequestData = collections.namedtuple('RequestData', ['headers', 'data'])


def parse_args():
    parser = utils.proxy_parser_base(port=443, secure=True)
    return parser.parse_args()


class H2Protocol(asyncio.Protocol):
    def __init__(self, upstream_resolver=None, upstream_port=None,
                 uri=None, logger=None, debug=False):
        config = H2Configuration(client_side=False, header_encoding='utf-8')
        self.conn = H2Connection(config=config)
        self.logger = logger
        if logger is None:
            self.logger = utils.configure_logger('doh-proxy', 'DEBUG')
        self.transport = None
        self.debug = debug
        self.stream_data = {}
        self.upstream_resolver = upstream_resolver
        self.upstream_port = upstream_port
        self.time_stamp = 0
        self.uri = constants.DOH_URI if uri is None else uri
        assert upstream_resolver is not None, \
            'An upstream resolver must be provided'
        assert upstream_port is not None, \
            'An upstream resolver port must be provided'

    def connection_made(self, transport: asyncio.Transport):  # type: ignore
        self.transport = transport
        self.conn.initiate_connection()
        self.transport.write(self.conn.data_to_send())

    def data_received(self, data: bytes):
        try:
            events = self.conn.receive_data(data)
        except ProtocolError as e:
            self.transport.write(self.conn.data_to_send())
            self.transport.close()
        else:
            self.transport.write(self.conn.data_to_send())
            for event in events:
                if isinstance(event, RequestReceived):
                    self.request_received(event.headers, event.stream_id)
                elif isinstance(event, DataReceived):
                    self.receive_data(event.data, event.stream_id)
                elif isinstance(event, StreamEnded):
                    self.stream_complete(event.stream_id)
                elif isinstance(event, ConnectionTerminated):
                    self.transport.close()

                self.transport.write(self.conn.data_to_send())

    def request_received(self, headers: List[Tuple[str, str]], stream_id: int):
        _headers = collections.OrderedDict(headers)
        method = _headers[':method']
        # We only support GET and POST.
        if method not in ('GET', 'POST'):
            self.return_405(stream_id)
            return

        # Store off the request data.
        request_data = RequestData(_headers, io.BytesIO())
        self.stream_data[stream_id] = request_data

    def stream_complete(self, stream_id: int):
        """
        When a stream is complete, we can send our response.
        """
        try:
            request_data = self.stream_data[stream_id]
        except KeyError:
            # Just return, we probably 405'd this already
            return

        headers = request_data.headers
        method = request_data.headers[':method']

        # Handle the actual query
        path, params = utils.extract_path_params(headers[':path'])

        if path != self.uri:
            self.return_404(stream_id)
            return

        if method == 'GET':
            try:
                ct, body = utils.extract_ct_body(params)
            except DOHParamsException as e:
                self.return_400(stream_id, body=e.body())
                return
        else:
            body = request_data.data.getvalue()
            ct = headers.get('content-type')

        if ct != constants.DOH_MEDIA_TYPE:
            self.return_415(stream_id)
            return

        # Do actual DNS Query
        try:
            dnsq = utils.dns_query_from_body(body, self.debug)
        except DOHDNSException as e:
            self.return_400(stream_id, body=e.body())
            return

        clientip = self.transport.get_extra_info('peername')[0]
        self.logger.info(
            '[HTTPS] {} {}'.format(
                clientip,
                utils.dnsquery2log(dnsq)
            )
        )
        self.time_stamp = time.time()
        asyncio.ensure_future(self.resolve(dnsq, stream_id))

    def on_answer(self, stream_id, dnsr=None, dnsq=None):
        headers = {
            'Content-Type': constants.DOH_MEDIA_TYPE,
        }
        if dnsr is None:
            dnsr = dns.message.make_response(dnsq)
            dnsr.set_rcode(dns.rcode.SERVFAIL)
        elif len(dnsr.answer):
            ttl = min(r.ttl for r in dnsr.answer)
            headers['cache-control'] = 'max-age={}'.format(ttl)

        clientip = self.transport.get_extra_info('peername')[0]
        interval = int((time.time() - self.time_stamp) * 1000)
        self.logger.info(
            '[HTTPS] {} {} {}ms'.format(
                clientip,
                utils.dnsans2log(dnsr),
                interval
            )
        )
        body = dnsr.to_wire()

        response_headers = (
            (':status', '200'),
            ('content-type', constants.DOH_MEDIA_TYPE),
            ('content-length', str(len(body))),
            ('server', 'asyncio-h2'),
        )
        self.conn.send_headers(stream_id, response_headers)
        self.conn.send_data(stream_id, body, end_stream=True)
        self.transport.write(self.conn.data_to_send())

    async def resolve(self, dnsq, stream_id):
        qid = dnsq.id
        loop = asyncio.get_event_loop()
        queue = asyncio.Queue(maxsize=1)
        clientip = self.transport.get_extra_info('peername')[0]
        await loop.create_datagram_endpoint(
                lambda: DNSClientProtocol(dnsq, queue, clientip),
                remote_addr=(self.upstream_resolver, self.upstream_port))

        try:
            dnsr = await asyncio.wait_for(queue.get(), 10)
            dnsr.id = qid
            queue.task_done()
            self.on_answer(stream_id, dnsr=dnsr)
        except asyncio.TimeoutError:
            self.logger.debug("Request timed out")
            self.on_answer(stream_id, dnsq=dnsq)

    def return_XXX(self, stream_id: int, status: int, body: bytes = b''):
        """
        Wrapper to return a status code and some optional content.
        """
        response_headers = (
            (':status', str(status)),
            ('content-length', str(len(body))),
            ('server', 'asyncio-h2'),
        )
        self.conn.send_headers(stream_id, response_headers)
        self.conn.send_data(stream_id, body, end_stream=True)

    def return_400(self, stream_id: int, body: bytes = b''):
        """
        We don't support the given PATH, so we want to return a 403 response.
        """
        self.return_XXX(stream_id, 400, body)

    def return_403(self, stream_id: int, body: bytes = b''):
        """
        We don't support the given PATH, so we want to return a 403 response.
        """
        self.return_XXX(stream_id, 403, body)

    def return_404(self, stream_id: int):
        """
        We don't support the given PATH, so we want to return a 403 response.
        """
        self.return_XXX(stream_id, 404, body=b'Wrong path')

    def return_405(self, stream_id: int):
        """
        We don't support the given method, so we want to return a 405 response.
        """
        self.return_XXX(stream_id, 405)

    def return_415(self, stream_id: int):
        """
        We don't support the given media, so we want to return a 415 response.
        """
        self.return_XXX(stream_id, 415, body=b'Unsupported content type')

    def receive_data(self, data: bytes, stream_id: int):
        """
        We've received some data on a stream. If that stream is one we're
        expecting data on, save it off. Otherwise, reset the stream.
        """
        try:
            stream_data = self.stream_data[stream_id]
        except KeyError:
            self.conn.reset_stream(
                stream_id, error_code=ErrorCodes.PROTOCOL_ERROR
            )
        else:
            stream_data.data.write(data)


def main():
    args = parse_args()
    logger = utils.configure_logger('doh-proxy', args.level)
    ssl_ctx = utils.create_ssl_context(args, http2=True)
    loop = asyncio.get_event_loop()
    for addr in args.listen_address:
        coro = loop.create_server(
            lambda: H2Protocol(
                upstream_resolver=args.upstream_resolver,
                upstream_port=args.upstream_port,
                uri=args.uri,
                logger=logger,
                debug=args.debug),
            host=addr,
            port=args.port,
            ssl=ssl_ctx)
        server = loop.run_until_complete(coro)

        # Serve requests until Ctrl+C is pressed
        logger.info('Serving on {}'.format(server))
    try:
        loop.run_forever()
    except KeyboardInterrupt:
        pass

    # Close the server
    server.close()
    loop.run_until_complete(server.wait_closed())
    loop.close()


if __name__ == '__main__':
    main()<|MERGE_RESOLUTION|>--- conflicted
+++ resolved
@@ -11,11 +11,7 @@
 import dns.message
 import dns.rcode
 import io
-<<<<<<< HEAD
 import time
-
-=======
->>>>>>> a538cc75
 
 from dohproxy import constants, utils
 from dohproxy.server_protocol import (
